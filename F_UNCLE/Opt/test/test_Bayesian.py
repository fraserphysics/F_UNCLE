# /usr/bin/pyton
"""

test_Bayesian

Test class for the Bayesian analysis

To run all tests, issue "nosetests" in the root directory, ie ../..

To run this file, issue "python test_Bayesian.py" in this directory.

Authors
-------

- Stephen Andrews (SA)
- Andrew M. Fraiser (AMF)

"""
from __future__ import absolute_import
from __future__ import division
from __future__ import print_function
from __future__ import unicode_literals
# =========================
# Python Standard Libraries
# =========================
import sys
import os
import unittest
import copy
import math
import pdb
import pytest
from collections import OrderedDict
# =========================
# Python Packages
# =========================
import numpy as np
from numpy.linalg import inv
import numpy.testing as npt
import matplotlib.pyplot as plt
from matplotlib.ticker import MultipleLocator, FormatStrFormatter
import matplotlib.gridspec as gridspec
from matplotlib import rcParams

# =========================
# Custon Packages
# =========================
from ...Utils.Experiment import Experiment
from ...Utils.Simulation import Simulation
from ...Utils.PhysicsModel import PhysicsModel
from ...Utils.Struc import Struc
from ..Bayesian import Bayesian

# ================
# Testing Packages
# ================
from ...Experiments.GunModel import Gun, GunExperiment
from ...Experiments.Stick import Stick, StickExperiment
from ...Models.Isentrope import EOSModel, EOSBump
from ...Utils.test.test_PhysicsModel import SimpleModel
from ...Utils.test.test_Experiment import SimpleExperiment
from ...Utils.test.test_Simulation import SimpleSimulation, TwoModelSimulation
from ...Experiments.Sandwich import ToySandwich, ToySandwichExperiment
from ...Experiments.Cylinder import ToyCylinder, ToyCylinderExperiment
from ...Models.SimpleStr import SimpleStr



#@pytest.mark.skip('Skipping long tests')
class TestBayesian(unittest.TestCase):
    """Test class for the bayesian object
    """
    def setUp(self):
        """Setup script for each test
        """
        # Initial estimate of prior functional form
        init_prior = np.vectorize(lambda v: 2.56e9 / v**3)

        # Create the model and *true* EOS
        self.eos_model = EOSModel(init_prior, name="Default EOS Model")
        self.eos_true = EOSBump()

        # Create the objects to generate simulations and
        # pseudo experimental data
        self.exp1 = GunExperiment(model=self.eos_true)
        self.sim1 = Gun(name="Default Gun Simulation")

        self.exp2 = StickExperiment(model=self.eos_true)
        self.sim2 = Stick()

    # end

    def test_instantiation(self):
        """Test that the object can instantiate correctly
        """

        bayes = Bayesian(simulations={'Gun': [self.sim1, self.exp1]},
                         models={'eos': self.eos_model},
                         opt_keys='eos')

        self.assertIsInstance(bayes, Bayesian)
        self.assertIsInstance(bayes.models['eos'], EOSModel)
        self.assertEqual(bayes.models['eos'].name, "Default EOS Model")
        self.assertIsInstance(bayes.simulations['Gun']['sim'], Gun)
        self.assertEqual(bayes.simulations['Gun']['sim'].name,
                         "Default Gun Simulation")
        self.assertIsInstance(bayes.simulations['Gun']['exp'], GunExperiment)
        self.assertEqual(bayes.simulations['Gun']['exp'].name,
                         "Data Experiment")

    # end

    def test_check_inputs(self):
        """Checks that the method accepts all valid input and
        rejects all invalid input

        """
        bayes = Bayesian(simulations={'Gun': [self.sim1, self.exp1]},
                         models={'eos': self.eos_model},
                         opt_keys='eos')

        # Test passing a valid eos model in a dict
        models, sim = bayes._check_inputs({'eos': self.eos_model},
                                          {'Gun': [self.sim1, self.exp1]})
        self.assertIsInstance(models, dict,
                              msg="Passing dict did not yeild dict")
        self.assertEqual(len(models), 1,
                         msg="Did not create 1 element dict")
        self.assertFalse('def' in models,
                         msg="def should not be a valid model key")
        self.assertTrue('eos' in models,
                        msg="eos should be a valid model key")
        self.assertIsInstance(models['eos'], type(self.eos_model))
        self.assertFalse(self.eos_model is models['eos'],
                         msg='the model is still linked to the orignal'
                             'instance')

        # Test passing multiple models as an ordred dict
        model_dct = OrderedDict()
        model_dct['eos1'] = self.eos_model
        model_dct['eos2'] = self.eos_model        
        models, sim = bayes._check_inputs(model_dct,
                                          {'Gun': [self.sim1, self.exp1]})

        # # Test passing a valid eos model but not in a dict
        # model, sim = bayes._check_inputs(self.eos_model,
        #                                  {'Gun': [self.sim1, self.exp1]})

        # self.assertIsInstance(model, dict,
        #                       msg="Passing PhysicsModel did not yeild dict")
        # self.assertEqual(len(model), 1,
        #                  msg="Did not create 1 element dict")
        # self.assertTrue('def' in model,
        #                 msg="The default name of a PhysicsModel is def")
        # self.assertFalse('eos' in model,
        #                  msg="eos should no longer be a valid eos model key")

        # Test passing an invalid model
        with self.assertRaises(TypeError) as cm:
            model, sim = bayes._check_inputs('Not a PhysicsModel instance',
                                             {'Gun': [self.sim1, self.exp1]})
        self.assertEqual(cm.exception.args[0][:3], '001')

        # Test passing an invalid model in a dict
        with self.assertRaises(TypeError) as cm:
            model, sim = bayes._check_inputs({'def':
                                              'Not a PhysicsModel instance'},
                                             {'Gun': [self.sim1, self.exp1]})
        self.assertEqual(cm.exception.args[0][:3], '002')

        # Test passing multiple models an unordered dict
        with self.assertRaises(TypeError) as cm:
            model, sim = bayes._check_inputs({'eos1': self.eos_model,
                                              'eos2': self.eos_model},
                                             {'Gun': [self.sim1, self.exp1]})
        self.assertEqual(cm.exception.args[0][:4], '001b')
        
        # Test passing not a dict to sims
        with self.assertRaises(TypeError) as cm:
            model, sim = bayes._check_inputs({'eos': self.eos_model},
                                             'Not a proper dict')
        self.assertEqual(cm.exception.args[0][:3], '003')

        # Test passing a dict with invalid valies to sim
        with self.assertRaises(TypeError) as cm:
            model, sim = bayes._check_inputs({'eos': self.eos_model},
                                             {'Gun': 'not a list'})
        self.assertEqual(cm.exception.args[0][:3], '004')

        # Test passing a dict with too many values
        with self.assertRaises(TypeError) as cm:
            model, sim = bayes._check_inputs({'eos': self.eos_model},
                                             {'Gun': [self.sim1,
                                                      self.sim1,
                                                      self.sim1]})
        self.assertEqual(cm.exception.args[0][:3], '005')

        # Test passing a dict with not experiments
        with self.assertRaises(TypeError) as cm:
            model, sim = bayes._check_inputs({'eos': self.eos_model},
                                             {'Gun': [self.sim1, 'not as sim']})
        self.assertEqual(cm.exception.args[0][:3], '006')

        # Test passing a dict of dicts
        model, sim = bayes._check_inputs({'eos': self.eos_model},
                                         {'Gun': {'sim': self.sim1,
                                                  'exp': self.exp1}})

        # Test passing a dict of dicts with wrong keys
        with self.assertRaises(TypeError) as cm:
            model, sim = bayes._check_inputs({'eos': self.eos_model},
                                             {'Gun': {'not sim': self.sim1,
                                                      'exp': self.exp1}})
        self.assertEqual(cm.exception.args[0][:3], '007')

        # Test passing a dict of dicts with not experiments
        with self.assertRaises(TypeError) as cm:
            model, sim = bayes._check_inputs({'eos': self.eos_model},
                                             {'Gun': {'sim': self.sim1,
                                                      'exp': 'Not experiment'}})
        self.assertEqual(cm.exception.args[0][:3], '008')

    def test_bad_instantiaion(self):
        """Tets impropper instantiation raises the correct errors
        """

        pass
    # end

    def test_singel_case_pq_mod(self):
        """Tests the P and Q matrix generation for a single case
        """
        bayes = Bayesian(models={'eos': self.eos_model},
                         simulations={'Gun': [self.sim1, self.exp1]},
                         opt_keys='eos')

        shape = bayes.shape()

        exp_shape = self.exp1.shape()
        sim_shape = self.sim1.shape()
        mod_shape = self.eos_model.shape()

        initial_data = bayes.get_data()
        sens_matrix = bayes._get_sens(initial_data=initial_data)

        P, q = bayes._get_sim_pq(initial_data, sens_matrix)

        self.assertEqual(P.shape, (mod_shape, mod_shape))
        self.assertEqual(q.shape, (mod_shape, ))

    def test_mlt_case_pq_mod(self):
        """Tests the P and Q matrix generation for a multiple case
        """

        bayes = Bayesian(simulations={'Gun': [self.sim1, self.exp1],
                                      'Stick': [self.sim2, self.exp2]},
                         models={'eos': self.eos_model},
                         opt_keys='eos')

        shape = bayes.shape()

        exp_shape = self.exp1.shape() + self.exp2.shape()
        sim_shape = self.sim1.shape() + self.sim2.shape()
        mod_shape = self.eos_model.shape()

        initial_data = bayes.get_data()
        sens_matrix = bayes._get_sens(initial_data=initial_data)
        P, q = bayes._get_sim_pq(initial_data, sens_matrix)

        self.assertEqual(P.shape, (mod_shape, mod_shape))
        self.assertEqual(q.shape, (mod_shape, ))

    def test_gun_case_sens(self):
        """
        """

        bayes = Bayesian(simulations={'Gun': [self.sim1, self.exp1]},
                         models={'eos': self.eos_model},
                         opt_keys='eos')

        shape = bayes.shape()

        exp_shape = self.exp1.shape()
        sim_shape = self.sim1.shape()
        mod_shape = self.eos_model.shape()

        initial_data = bayes.get_data()
        sens_matrix = bayes._get_sens(initial_data=initial_data)
        self.assertEqual(sens_matrix['Gun'].shape, (exp_shape, mod_shape))
        # bayes.plot_sens_matrix(initial_data)

    def test_stick_case_sens(self):
        """Test of the sensitivity of the stick model to the eos
        """

        bayes = Bayesian(simulations={'Stick': [self.sim2, self.exp2]},
                         models={'eos': self.eos_model},
                         opt_keys='eos')

        shape = bayes.shape()

        exp_shape = self.exp2.shape()
        sim_shape = self.sim2.shape()
        mod_shape = self.eos_model.shape()

        initial_data = bayes.get_data()

        sens_matrix = bayes._get_sens()
        self.assertEqual(sens_matrix['Stick'].shape, (exp_shape, mod_shape))

    def test_mult_case_sens(self):
        """Test of sens matrix generation for mult models
        """
        bayes = Bayesian(simulations={'Gun': [self.sim1, self.exp1],
                                      'Stick': [self.sim2, self.exp2]},
                         models={'eos': self.eos_model})

        shape = bayes.shape()

        mod_shape = self.eos_model.shape()

        initial_data = bayes.get_data()

        sens_matrix = bayes._get_sens(initial_data=initial_data)

        self.assertEqual(sens_matrix['Gun'].shape,
                         (self.exp1.shape(), mod_shape))
        self.assertEqual(sens_matrix['Stick'].shape,
                         (self.exp2.shape(), mod_shape))

    def test_local_opt(self):
        """Test the local optimization scheme
        """

        bayes = Bayesian(simulations={'Gun': [self.sim1, self.exp1],
                                      'Stick': [self.sim2, self.exp2]},
                         models={'eos': self.eos_model},
                         opt_keys='eos')
        initial_data = bayes.get_data()

        sens_matrix = bayes._get_sens()
        local_sol = bayes._local_opt(initial_data,
                                     sens_matrix)
        d_hat = np.array(local_sol['x']).reshape(-1)
        self.assertIsInstance(d_hat, (list, np.ndarray))
        self.assertEqual(len(d_hat), self.eos_model.shape())

    def test_single_iteration(self):
        """Test a single iteration of the test
        """
        bayes = Bayesian(simulations={'Gun': [self.sim1, self.exp1],
                                      'Stick': [self.sim2, self.exp2]},
                         models={'eos': self.eos_model},
                         opt_keys='eos')
        bayes.set_option('maxiter', 1)
        out = bayes()

        self.assertEqual(len(out), 3)
        self.assertIsInstance(out[0], Bayesian)
        self.assertIsInstance(out[1], tuple)
        self.assertEqual(len(out[1]), 3)

    def test_multiple_calls(self):
        """Tests that the results are the same after calling multiple times
        """
        bayes = Bayesian(simulations={'Gun': [self.sim1, self.exp1]},
                         models={'eos': self.eos_model},
                         opt_keys='eos')

        sol1, hist1, sens1 = bayes()

        sol2, hist2, sens2 = bayes()

        npt.assert_almost_equal(hist1[0], hist2[0], decimal=4,
                                err_msg='Histories not equal for subsequent'
                                        'runs')

        npt.assert_almost_equal(sol1.models['eos'].get_dof() /
                                sol2.models['eos'].get_dof(),
                                np.ones(bayes.shape()[1]),
                                decimal=10,
                                err_msg='DOF not equal for subsequent runs')
        npt.assert_almost_equal(np.fabs(sens1['Gun'] - sens2['Gun']),
                                np.zeros(sens1['Gun'].shape),
                                decimal=10)

    @unittest.skip('skipped plotting routine')
    def test_fisher_matrix(self):
        """Tests if the fisher information matrix can be generated correctly
        """

        bayes = Bayesian(simulations=[(self.sim1, self.exp1),
                                      (self.sim2, self.exp2)],
                         model=self.eos_model)

        fisher = bayes.get_fisher_matrix(simid=1)

        n_model = bayes.shape()[1]

        self.assertIsInstance(fisher, np.ndarray)
        self.assertEqual(fisher.shape, (n_model, n_model))

        data = bayes.fisher_decomposition(fisher)
        bayes.plot_fisher_data(data)
        #plt.show()


class TestSimpleModels(unittest.TestCase):
    """Test the numeric values using simplified model and sim

    SimpleModel returns dof[0]*x**2 + dof[1]*x

    SimpleExperiment returns the value at SimpleModel, evaluated at
    x in np.arange(10)

    The simulation has dof [1,2]
    The experiment has dof [4,2]
    """
    def setUp(self):
        """Generates the simplified model
        """
        self.model = SimpleModel([2, 1])


        self.sim1 = SimpleSimulation()
        self.exp1 = SimpleExperiment()

        self.bayes = Bayesian(models={'simp': self.model},
                              simulations={'simple': [self.sim1, self.exp1]},
                              precondition=True,
                              opt_keys='simp')

    def test_model_dict(self):
        """Tests of the model dictonary and setting the opt_keys
        """

        # Tests that the Bayesian obect assumed the correct key when there is
        # just one model
        bayes = Bayesian(models={'simp': self.model},
                         simulations={'basic': [self.sim1, self.exp1]})
        self.assertEqual(bayes.opt_keys, ['simp'])

        # Test that the object uses the correct key when passed
        bayes = Bayesian(models={'simp': self.model},
                         simulations={'basic': [self.sim1, self.exp1]},
                         opt_keys='simp')
        self.assertEqual(bayes.opt_keys, ['simp'])

        # Test that the object uses the correct key when there are
        # multiple models
        models = OrderedDict()
        models['simp'] = self.model
        models['simp2'] = self.model

        bayes = Bayesian(models=models,
                         simulations={'basic': [self.sim1, self.exp1]},
                         opt_keys='simp2')
        self.assertEqual(bayes.opt_keys, ['simp2'])

        # Test that the object will fail if two models are used and no key
        # is given
        with self.assertRaises(IOError) as inst:
            bayes = Bayesian(models=models,
                             simulations={'basic': [self.sim1, self.exp1]})

        # Test that the object will fail if an invalid key is given
        with self.assertRaises(KeyError) as inst:
            bayes = Bayesian(models=models,
                             simulations={'basic': [self.sim1, self.exp1]},
                             opt_keys='simp3')


    def test_sens(self):
        """Test the sign and magnitude of the sensitivity
        """
        initial_data = {'simple': self.sim1({'simp': self.model})}
        sens_matrix = self.bayes._get_sens(initial_data=initial_data)

        indep = np.arange(10)
        resp_mat = np.array([(1.02 * 2 * indep)**2 + 1 * indep -
                             (2 * indep)**2 - indep,
                             (2 * indep)**2 + 1.02 * indep -
                             (2 * indep)**2 - 1 * indep])
        inp_mat = np.array([[0.02 * 2, 0], [0, 0.02]])
        true_sens = np.linalg.lstsq(inp_mat, resp_mat)[0].T

        npt.assert_array_almost_equal(sens_matrix['simple'], true_sens,
                                      decimal=8,
                                      err_msg='Sens matrix  not as predicted')

        resp_mat2 = resp_mat
        resp_mat2[0, :] /= 0.04
        resp_mat2[1, :] /= 0.02

        npt.assert_array_almost_equal(sens_matrix['simple'], resp_mat2.T,
                                      decimal=8,
                                      err_msg='Sens matrix  not as predicted')
    @pytest.mark.xfail
    def test_hessian(self):
        """Tests hessian calculation
        """

        indep = np.arange(10)
        resp_mat = np.array([(1.02 * 2 * indep)**2 + 1 * indep -
                             (2 * indep)**2 - indep,
                             (2 * indep)**2 + 1.02 * indep -
                             (2 * indep)**2 - indep])
        inp_mat = np.array([[0.02 * 2, 0], [0, 0.02]])
        init_sens = np.linalg.lstsq(inp_mat, resp_mat)[0].T

        resp_mat = np.array([(1.02**2 * 2 * indep)**2 + indep -
                             (1.02 * 2 * indep)**2 - indep,
                             (1.02 * 2 * indep)**2 + 1.02 * indep -
                             (1.02 * 2 * indep)**2 - indep])
        inp_mat = np.array([[0.02 * 1.02 * 2, 0], [0, 0.02]])
        step1_sens = np.linalg.lstsq(inp_mat, resp_mat)[0].T

        resp_mat = np.array([(1.02 * 2 * indep)**2 + 1.02 * indep -
                             (2 * indep)**2 - 1.02 * indep,
                             (2 * indep)**2 + 1.02**2 * indep -
                             (2 * indep)**2 - 1.02 * indep])
        inp_mat = np.array([[0.02 * 2, 0], [0, 0.02 * 1.02]])
        step2_sens = np.linalg.lstsq(inp_mat, resp_mat)[0].T

        true_hess = np.zeros((2, 10, 2))
        true_hess[0, :, :] = (step1_sens - init_sens) / (0.02 * 2.0)

        true_hess[1, :, :] = (step2_sens - init_sens) / (0.02 * 1.0)

        hessian = self.bayes.get_hessian()
        npt.assert_array_almost_equal(hessian['simple'], true_hess,
                                      decimal=8,
                                      err_msg='Hessian not as predicted')

    def test_sens_passed_inp_data(self):
        """Test the sensitivity using provided initial data
        """
        data = self.bayes.get_data()
        sens_matrix = self.bayes._get_sens(initial_data=data)

        indep = np.linspace(1, 11, 5) - data['simple'][2]['tau']
        resp_mat = np.array([(1.02 * 2 * indep)**2 + 1 * indep -
                             (2 * indep)**2 - indep,
                             (2 * indep)**2 + 1.02 * indep -
                             (2 * indep)**2 - 1 * indep])
        inp_mat = np.array([[0.02 * 2, 0], [0, 0.02]])
        true_sens = np.linalg.lstsq(inp_mat, resp_mat)[0].T

        npt.assert_array_almost_equal(sens_matrix['simple'], true_sens,
                                      decimal=8,
                                      err_msg='Sens matrix  not as predicted')

    def test_model_pq(self):
        """Test the model PQ matrix generation
        """

        new_model = self.bayes.update(models={
            'simp': self.model.update_dof([4, 2])})

        P, q = new_model._get_model_pq()

        epsilon = np.array([2, 1])
        sigma = inv(np.diag(np.ones(2)))
        P_true = sigma
        q_true = -np.dot(epsilon, sigma)

        npt.assert_array_almost_equal(P, P_true, decimal=8)

        npt.assert_array_almost_equal(q, q_true, decimal=8)

    def test_sim_pq(self):
        """Test the simulation PQ matrix generation
        """

        initial_data = self.bayes.get_data()
        sens_matrix = self.bayes._get_sens(initial_data=initial_data)

        P, q = self.bayes._get_sim_pq(initial_data, sens_matrix)

        sigma = self.exp1.get_sigma()

        P_true = np.dot(np.dot(sens_matrix['simple'].T,
                               inv(sigma)),
                        sens_matrix['simple'])

        npt.assert_array_almost_equal(P, P_true, decimal=8)

        epsilon = self.bayes.simulations['simple']['exp']\
                            .compare(initial_data['simple'])

        q_true = -np.dot(np.dot(epsilon, inv(sigma)), sens_matrix['simple'])

        npt.assert_array_almost_equal(q, q_true, decimal=8)

    def test_mult_sens(self):
        """Test the sensitivity calculation for multiple experiments
        """

        new = self.bayes.update(simulations={'simple1': [self.sim1, self.exp1],
                                             'simple2': [self.sim1, self.exp1]})

        initial_data = new.get_data()
        sens_matrix = new._get_sens(initial_data=initial_data)

        indep = np.linspace(1, 11, 5) - initial_data['simple1'][2]['tau']
        resp_mat = np.array([(1.02 * 2 * indep)**2 + 1 * indep -
                             (2 * indep)**2 - indep,
                             (2 * indep)**2 + 1.02 * indep -
                             (2 * indep)**2 - 1 * indep])
        inp_mat = np.array([[0.02 * 2, 0], [0, 0.02]])
        true_sens = np.linalg.lstsq(inp_mat, resp_mat)[0].T

        npt.assert_array_almost_equal(sens_matrix['simple1'], true_sens,
                                      decimal=8)
        npt.assert_array_almost_equal(sens_matrix['simple2'], true_sens,
                                      decimal=8)

    def test_mult_simPQ(self):
        """Test the sensitivity calculation for multiple experiments
        """

        new = self.bayes.update(simulations={'simple1': [self.sim1, self.exp1],
                                             'simple2': [self.sim1, self.exp1]})

        initial_data = new.get_data()
        sens_matrix = new._get_sens(initial_data=initial_data)

        P, q = new._get_sim_pq(initial_data, sens_matrix)

        sigma = self.exp1.get_sigma()

        P_true = np.dot(np.dot(sens_matrix['simple1'].T,
                               inv(sigma)),
                        sens_matrix['simple1'])
        P_true += P_true

        npt.assert_array_almost_equal(P, P_true, decimal=8)

        epsilon = new.simulations['simple1']['exp'].\
                  compare(initial_data['simple1'])

        q_true = -np.dot(np.dot(epsilon, inv(sigma)), sens_matrix['simple1'])
        q_true += q_true
        npt.assert_array_almost_equal(q, q_true, decimal=8)

    def test_log_like(self):
        """Tests log likelyhood calculation
        """
        model = self.model.update_dof([1, 0.5])
        new = self.bayes.update(simulations={'simple1': [self.sim1, self.exp1],
                                             'simple2': [self.sim1, self.exp1]},
                                models={'simp': model})

        initial_data = new.get_data()

        model_log_like = new.model_log_like()

        sim_log_like = new.sim_log_like(initial_data)

        true_model_ll = -0.5 * np.dot(np.dot(np.array([-1, -0.5]),
                                             inv(self.model.get_sigma())),
                                      np.array([-1, -0.5]))

        epsilon = self.exp1.compare(initial_data['simple1'])
        true_sim_ll = -0.5 * np.dot(np.dot(epsilon,
                                           inv(self.exp1.get_sigma())),
                                    epsilon)
        true_sim_ll *= 2

        self.assertEqual(model_log_like, true_model_ll)
        self.assertEqual(sim_log_like, true_sim_ll)

    @pytest.mark.xfail
    def test_fisher_matrix_with_hessian(self):
        """
        """
        new = self.bayes.update(simulations={'simple1': [self.sim1, self.exp1],
                                             'simple2': [self.sim1, self.exp1]},
                                models={'simp':
                                        self.model.update_dof([1, 0.5])})

        initial_data = new.get_data()
        sens_matrix = new._get_sens(initial_data=initial_data)

        fisher = new.simulations['simple1']['exp'].get_fisher_matrix(
            new.models,
            use_hessian=True,
            sens_matrix=sens_matrix['simple1'])

    @pytest.mark.xfail
    def test_fisher_matrix(self):
        """
        """
        new = self.bayes.update(simulations={'simple1': [self.sim1, self.exp1],
                                             'simple2': [self.sim1, self.exp1]},
                                models={'simp':
                                        self.model.update_dof([1, 0.5])})

        initial_data = new.get_data()
        sens_matrix = new._get_sens(initial_data=initial_data)

        sigma = inv(new.simulations['simple1']['exp'].get_sigma())

        fisher_1 = np.dot(np.dot(sens_matrix['simple1'].T,
                                 sigma),
                          sens_matrix['simple1'])

        fisher_2 = np.dot(np.dot(sens_matrix['simple2'].T,
                                 sigma),
                          sens_matrix['simple2'])

        npt.assert_array_almost_equal(self.exp1.get_fisher_matrix(
                                      new.models,
                                      sens_matrix=sens_matrix['simple1']),
                                      fisher_1)
        npt.assert_array_almost_equal(self.exp1.get_fisher_matrix(
                                      new.models,
                                      sens_matrix=sens_matrix['simple2']),
                                      fisher_2)

class TestTwoModelSimple(unittest.TestCase):

    def setUp(self):
        self.model = SimpleModel([2, 1])
        self.model2 = SimpleModel([5, 3])

        self.sim1 = TwoModSimulation()
        self.exp1 = SimpleExperiment()

        self.bayes = Bayesian(models={'simp': self.model},
                              simulations={'simple': [self.sim1, self.exp1]},
                              precondition=True,
                              opt_keys='simp')
    
class TestMultiModelOpt(unittest.TestCase):

    def setUp(self):
        self.str_model = SimpleStr([101E9,100.0]) # Youngs modulis for Cu from Hibbeler
        self.str_true = SimpleStr([98E9, 100.0]) # Youngs modulis for Cu from Hibbeler
        
        self.eos_model = EOSModel(
            lambda v: 2.56E9/v**3, # famma=3 gas for HE
            spline_max = 2.0
        )
        self.eos_true = EOSBump()
        
        
        ## Make the simulations and experiments
        
        rstate = np.random.RandomState(seed=1122548) # Random state with fixed seed
        
        sandwich_simulation = ToySandwich()
        sandwich_experiment = ToySandwichExperiment(model=self.eos_true, rstate=rstate )
        
        stick_simulation = Stick(model_attribute=self.eos_true)
        stick_experiment = StickExperiment(model=self.eos_true,
                                           sigma_t=1E-9,
                                           sigma_x=2E-3)
        
        cylinder_simulation = ToyCylinder()
        cylinder_experiment = ToyCylinderExperiment(
            models={'eos': self.eos_true, 'strength': self.str_true},
            rstate=rstate
        )
        
        simulations = OrderedDict()
        simulations['Sand'] =  [sandwich_simulation, sandwich_experiment]
        simulations['Stick'] = [stick_simulation, stick_experiment]
        simulations['Cyl'] = [cylinder_simulation, cylinder_experiment]
        
        models = OrderedDict()
        models['eos'] = self.eos_model
        models['strength'] = self.str_model
        
        self.analysis = Bayesian(
            simulations=simulations,
            models=models,
            opt_keys=['eos', 'strength'],
            constrain=True,
            outer_reltol=1E-6,
            precondition=False,
            debug=False,
            verb=True,
            sens_mode='ser',
            maxiter=6
        )
    # end

    def test_sens(self):
        """Test of the sensitivities with multiple models
        """
        ndof = self.eos_model.shape() + self.str_model.shape()
        sens_dct = self.analysis._get_sens()

        self.assertTrue('Cyl' in sens_dct)
        self.assertTrue('Sand' in sens_dct)

        self.assertTrue(np.all(sens_dct['Sand'][:, self.eos_model.shape():]==0))
        self.assertFalse(np.all(sens_dct['Cyl'][:, self.eos_model.shape():]==0))
        
    def test_pq(self):
        """Test of the P and Q matrix generation
        """

        initial_data = self.analysis.get_data()
        sens_dct = self.analysis._get_sens()
        
        p_sim, q_sim = self.analysis._get_sim_pq(initial_data, sens_dct)
        p_mod, q_mod = self.analysis._get_model_pq()

        self.assertFalse(np.all(p_sim[self.eos_model.shape():,
                                      self.eos_model.shape():]==0))

        ndof = self.eos_model.shape() + self.str_model.shape()
        self.assertEqual(p_sim.shape, (ndof, ndof))
        self.assertEqual(q_sim.shape, (ndof,))

        self.assertEqual(p_mod.shape, (ndof, ndof))
        self.assertEqual(q_mod.shape, (ndof,))
        
    def test_constraints(self):
        """Test of the constraint matrix generation
        """
        ndof = self.eos_model.shape() + self.str_model.shape()
        
        gmat, hvec = self.analysis._get_constraints()

        self.assertEqual(gmat.shape, (ndof, ndof))
        self.assertEqual(hvec.shape, (ndof,))

<<<<<<< HEAD
        self.assertTrue(np.all(hvec[self.eos_model.shape():] == 0))
        self.assertTrue(np.all(gmat[self.eos_model.shape():,
                                    self.eos_model.shape():] == 0))
        self.assertFalse(np.all(hvec[:self.eos_model.shape()] == 0))
=======
        #self.assertTrue(np.all(hvec[self.eos_model.shape():] == 0))
        self.assertTrue(np.all(gmat[self.eos_model.shape():,
                                    self.eos_model.shape():] == 0))
        #self.assertFalse(np.all(hvec[:self.eos_model.shape()] == 0))
>>>>>>> 70371167
        self.assertFalse(np.all(gmat[:self.eos_model.shape(),
                                    :self.eos_model.shape()] == 0))        
        
    def test_likelyhood(self):
        """Test of the log likelihood calculation
        """

        analysis_like = self.analysis.model_log_like()
        eos_like = self.eos_model.get_log_like()
        str_like = self.str_model.get_log_like()

        self.assertTrue(analysis_like == eos_like + str_like)
        
    def test_local_opt(self):
        """Test of the local optimization
        """

    def test_single_iter(self):
        """Test of a single iteration of the analysis
        """

        
        


if __name__ == '__main__':

    unittest.main(verbosity=4)<|MERGE_RESOLUTION|>--- conflicted
+++ resolved
@@ -828,17 +828,10 @@
         self.assertEqual(gmat.shape, (ndof, ndof))
         self.assertEqual(hvec.shape, (ndof,))
 
-<<<<<<< HEAD
-        self.assertTrue(np.all(hvec[self.eos_model.shape():] == 0))
-        self.assertTrue(np.all(gmat[self.eos_model.shape():,
-                                    self.eos_model.shape():] == 0))
-        self.assertFalse(np.all(hvec[:self.eos_model.shape()] == 0))
-=======
         #self.assertTrue(np.all(hvec[self.eos_model.shape():] == 0))
         self.assertTrue(np.all(gmat[self.eos_model.shape():,
                                     self.eos_model.shape():] == 0))
         #self.assertFalse(np.all(hvec[:self.eos_model.shape()] == 0))
->>>>>>> 70371167
         self.assertFalse(np.all(gmat[:self.eos_model.shape(),
                                     :self.eos_model.shape()] == 0))        
         
