#!/usr/bin/pyton
"""

pyExperiment

Abstract class for experiments, both physical and computational

Authors
-------

- Stephen Andrews (SA)
- Andrew M. Fraiser (AMF)

Revisions
---------

0 -> Initial class creation (03-16-2016)

ToDo
----

None


"""
from __future__ import absolute_import
from __future__ import division
from __future__ import print_function
from __future__ import unicode_literals

# =========================
# Python Standard Libraries
# =========================

import sys
import os
import copy
import warnings
# =========================
# Python Packages
# =========================
import numpy as np
from numpy.linalg import inv
# =========================
# Custom Packages
# =========================
if __name__ == '__main__':
    sys.path.append(os.path.abspath('./../../'))
    from F_UNCLE.Utils.Struc import Struc
    from F_UNCLE.Utils.PhysicsModel import PhysicsModel
    from F_UNCLE.Utils.mpi_loop import pll_loop
else:
    from .Struc import Struc
    from .PhysicsModel import PhysicsModel
    from .mpi_loop import pll_loop
# end

# =========================
# Main Code
# =========================


class Experiment(Struc):
    """Abstract class for experiments

    A child of the Struc class. This abstract class contains methods common to
    all Experiment  objects. This class can be used to model two different cases

    **Definitions**

    Simulation
        Makes use of a single model or set of models internal to the object to
        simulate some physical process

    Experiment
        Can be of two types

        1. A "computational experiment" where a simulation is performed using a
           nominal *true* model
        2. A representation of a real experiment using tabulated values

    In order for an Experiment to work with the F_UNCLE framework, it must
    implement **all** the inherited methods from `Experiment`, regardless if
    it is a Simulation or Experiment

    **Attributes**

    None

    **Methods**
    """
    def __init__(self, req_models, name='Experiment', model_attribute=None,
                 *args, **kwargs):
        """Instantiates the object.

        Options can be set by passing them as keyword arguments

        """

        def_opts = {}

        if 'def_opts' in kwargs:
            def_opts.update(kwargs.pop('def_opts'))
        # end

        Struc.__init__(self, name=name, def_opts=def_opts, *args, **kwargs)

        if not isinstance(req_models, dict):
            raise IOError("{:} `req_models` must be a dict".
                          format(self.get_inform(1)))
        elif not all([isinstance(req_models[key], type)
                      for key in req_models]):
            raise IOError("{:} each value in req_models muse be a PhysicsModel")
        elif not all([issubclass(req_models[key], PhysicsModel)
                      for key in req_models]):
            raise IOError("{:} each value in req_models muse be a PhysicsModel")
        else:
            self.req_models = req_models
        # end

        self.model_attribute = model_attribute

    def get_sigma(self, models, *args, **kwargs):
        """Gets the co-variance matrix of the experiment

        .. note::

           Abstract Method: Must be overloaded to work with `F_UNCLE`

        Args:
            *args: Variable length argument list.
            **kwargs: Arbitrary keyword arguments.

        Return:
            (np.ndarray):
                A nxn array of the co-variance matrix of the simulation.
                Where n is the length of the independent variable vector, given
                by :py:meth:`PhysicsModel.shape`
        """

        raise NotImplementedError('{} has not defined a co-variance matrix'
                                  .format(self.get_inform(1)))

    def shape(self, *args, **kwargs):
        """Gives the length of the independent variable vector

        .. note::

           Abstract Method: Must be overloaded to work with `F_UNCLE`

        Return:
            (int): The number of independent variables in the experiment
        """

        raise NotImplementedError('{} has no shape specified'
                                  .format(self.get_inform(1)))

    def __call__(self, models=None, **kwargs):
        """Runs the simulation.

        .. note::

           Abstract Method: Must be overloaded to work with `F_UNCLE`

        The simulation instance should be structured so that the necessary
        attributes, options and initial conditions are instantiated before
        calling the object.

        Args:
            *args: Variable length list of models.
            **kwargs: Arbitrary keyword arguments.

        Returns:
           (tuple): length 3 tuple with components

              0. (np.ndarray): The single vector of the simulation
                 independent variable
              1. (list): A list of np.ndarray objects representing the various
                 dependent variables for the problem. Element zero is the
                 most important quantity. By default, comparisons to other
                 data-sets are made to element zero. The length of each
                 element of this list must be equal to the length of the
                 independent variable vector.
              2. (list): A list of other attributes of the simulation result.
                 The composition of this list is problem dependent
        """

        return self._on_call(*self.check_models(models))

    def _on_call(self, *models):
        """The overloaded method where the Experiment does its work
        """

        return NotImplemented

    def check_models(self, models):
        """Checks that the models passed to the Experiment are valid
        """

        # In F_UNCLE some experiments have hard coded models to represent real
        # experiments. This statement ignores the passed models and uses the
        # built in model. This behavior is not physically meaningful so a
        # warning is raised

        if self.model_attribute is not None:
            warnings.warn("{:} using the model attribute rather than a passed"
                          " model".format(self.get_warn(0)), UserWarning)
            if isinstance(self.model_attribute, PhysicsModel):
                return (self.model_attribute,)
            elif isinstance(self.model_attribute, (list, tuple)):
                return self.model_attribute

        # Checks that the dictionary models contains all needed models
        if models is None:
            raise TypeError("{:} if `model_attribute` is not set, must provide"
                            "a dict of models".format(self.get_inform(1)))
        elif not isinstance(models, dict):
            raise IOError("{:} Models must be a dictionary".
                          format(self.get_inform(1)))
        elif not all([key in models for key in self.req_models]):
            raise KeyError("{:} models dict missing a required model".
                           format(self.get_inform(1)))
        elif not all([isinstance(models[key], self.req_models[key])
                      for key in self.req_models]):
            raise IOError("{:} Incorrect model types passed".
                          format(self.get_inform(1)))
        else:
            return self._on_check_models(models)
        # end

    def _on_check_models(self, models):
        return models

    def compare(self, indep, dep, model_data):
        """Compares a set of experimental data to the model

        .. note::

           Abstract Method: Must be overloaded to work with `F_UNCLE`

        Args:
           indep(list): The list of independent variables for comparison
           dep(list): The list or array of dependent variables for comparison
           model_data(tuple): Complete output of a `__call__` to an `Experiment`
                              object  which `dep` is compared to at every point
                              in `indep`
        Returns:
            (np.ndarray):
                The error between the dependent variables
                and the model for each value of independent variable
        """

        raise NotImplementedError('{} has not compare method instantiated'
                                  .format(self.get_inform(1)))

    def get_pq(self, model, sim_data, experiment, sens_matrix, scale=False):
        """Generates the P and q matrix for the Bayesian analysis

        Args:
           model(PhysicsModel): The model being analysed
           sim_data(list): Lengh three list corresponding to the `__call__` from
                           a Experiment object
           experiment(Experiment): A valid Experiment object
           sens_matrix(np.ndarray): The sensitivity matrix

        Return:
            (tuple):
                0. (np.ndarray): `P`, a nxn matrix where n is the model DOF
                1. (np.ndarray): `q`, a nx1 matrix where n is the model DOF

        """

        return NotImplemented

    def get_log_like(self, model, sim_data, experiment):
        """Gets the log likelihood of the current simulation

        Args:
           model(PhysicsModel): The model under investigation
           sim_data(list): Lengh three list corresponding to the `__call__` from
                           a Experiment object
           experiment(Experiment): A valid Experiment object

        Return:
            (float): The log of the likelihood of the simulation
        """

        return NotImplemented
<<<<<<< HEAD

    def get_sens_mpi(self, models, model_key, initial_data=None):
        """MPI evaluation of the model gradients

        Args:
            models(dict): The dictionary of models
            model_key(str): The key of the model for which the sensitivity is
                            desired
        Keyword Args:
            initial_data(np.ndarray): The response for the nominal model DOF, if
                it is `None`, it is calculated when this method is called

        """
        models = copy.deepcopy(models)
        model = models[model_key]

        step_frac = 2E-2

        if initial_data is None:
            initial_data = self(models)
        # end

        resp_mat = np.zeros((initial_data[0].shape[0],
                             model.shape()))
        inp_mat = np.zeros((model.shape(),
                            model.shape()))
        new_dof_mat = []
        new_dofs = np.array(copy.deepcopy(model.get_dof()),
                            dtype=np.float64)
        # Build the input matrix and a lift of dof's to test
        for i, coeff in enumerate(model.get_dof()):
            new_dofs[i] += float(coeff * step_frac)
            inp_mat[:, i] = (new_dofs - model.get_dof())
            new_dof_mat.append(copy.deepcopy(new_dofs))
            new_dofs[i] -= float(coeff * step_frac)
        # end

        # The function to be evaluated in parallel
        def get_resp(new_dofi, exp, model_dct, mkey, init_dat):
            """Class method used in the parallel map function
            """
            model_dct[mkey] = model_dct[mkey].update_dof(new_dofi)                
            return -exp.compare(init_dat[0], init_dat[1][0],
                                exp(model_dct))

        pll_out = pll_loop(new_dof_mat, get_resp,
                           exp=self,
                           model_dct=models,
                           mkey=model_key,
                           inti_dat=initial_data)

        for key in pll_out:
            resp_mat[:,int(key)] = pll_out[key]
        #end
        
        sens_matrix = np.linalg.lstsq(inp_mat, resp_mat.T)[0].T
        return np.where(np.fabs(sens_matrix) > 1E-21,
                        sens_matrix,
                        np.zeros(sens_matrix.shape))
        
        
        
    def _get_resp(new_dofi, exp, model_dct, mkey, init_dat):
        """Class method used in the parallel map function
        """
        model_dct[mkey] = model_dct[mkey].update_dof(new_dofi)                
        return -exp.compare(init_dat[0], init_dat[1][0],
                            exp(model_dct))
    # end

=======
   
>>>>>>> 9bb71560
    def get_sens_pll(self, models, model_key, initial_data=None):
        """Parallel evaluation of each model's sensitivities

        Args:
            models(dict): The dictionary of models
            model_key(str): The key of the model for which the sensitivity is
                            desired
        Keyword Args:
            initial_data(np.ndarray): The response for the nominal model DOF, if
                it is `None`, it is calculated when this method is called
        """

        import concurrent.futures

        models = copy.deepcopy(models)
        model = models[model_key]

        step_frac = 2E-2

        if initial_data is None:
            initial_data = self(models)
        # end

        resp_mat = np.zeros((initial_data[0].shape[0],
                             model.shape()))
        inp_mat = np.zeros((model.shape(),
                            model.shape()))
        new_dof_mat = []
        new_dofs = np.array(copy.deepcopy(model.get_dof()),
                            dtype=np.float64)

        for i, coeff in enumerate(model.get_dof()):
            new_dofs[i] += float(coeff * step_frac)
            inp_mat[:, i] = (new_dofs - model.get_dof())
            new_dof_mat.append(copy.deepcopy(new_dofs))
            new_dofs[i] -= float(coeff * step_frac)
        # end
            
        # with concurrent.futures.ThreadPoolExecutor(max_workers=50)\
        #      as executor:
        #     for i, resp in enumerate(executor.map(
        #             Experiment._get_resp,
        #             new_dof_mat,
        #             [copy.deepcopy(self) for i in range(len(new_dof_mat))],
        #             [copy.deepcopy(models) for i in range(len(new_dof_mat))],
        #             [copy.deepcopy(model_key) for i in range(len(new_dof_mat))],
        #             [copy.deepcopy(initial_data) for i in range(len(new_dof_mat))],
        #             )):
        #         resp_mat[:, i] = resp
        #     # end                
        # # end
        def _get_resp(new_dofi, exp, model_dct, mkey, init_dat):
            """Class method used in the parallel map function
            """
            model_dct[mkey] = model_dct[mkey].update_dof(new_dofi)   
            return -exp.compare(init_dat[0], init_dat[1][0],
                                exp(model_dct))
        # end
        
        with concurrent.futures.ThreadPoolExecutor(max_workers=50) as executor:
            futures = {}
            for i, coeff in enumerate(model.get_dof()):
                new_dofs[i] += float(coeff * step_frac)
                inp_mat[:, i] = (new_dofs - model.get_dof())
                futures[executor.submit(
                    _get_resp,
                    new_dofs,
                    copy.deepcopy(self),
                    copy.deepcopy(models),
                    copy.deepcopy(model_key),
                    copy.deepcopy(initial_data))] = i

                new_dofs[i] -= float(coeff * step_frac)
            # end

            for ftr in concurrent.futures.as_completed(futures):
                i = futures[ftr]

                try:
                    resp = ftr.result()
                except Exception as exc:
                    raise RuntimeError('{:s} sensitivities generated an'
                                       ' exception {:s}'.
                                       format(self.get_inform(1), exc))
                else:
                    resp_mat[:, i] = resp
                # end
            # end
        # end
 
        sens_matrix = np.linalg.lstsq(inp_mat, resp_mat.T)[0].T
        return np.where(np.fabs(sens_matrix) > 1E-21,
                        sens_matrix,
                        np.zeros(sens_matrix.shape))

        
    def get_sens(self, models, model_key, initial_data=None):
        """Gets the sensitivity of the experiment response to the model DOF

        Args:
            models(dict): The dictionary of models
            model_key(str): The key of the model for which the sensitivity is
                            desired
        Keyword Args:
            initial_data(np.ndarray): The response for the nominal model DOF, if
                it is `None`, it is calculated when this method is called

        """

        models = copy.deepcopy(models)
        model = models[model_key]

        step_frac = 2E-2

        if initial_data is None:
            initial_data = self(models)
        # end

        resp_mat = np.zeros((initial_data[0].shape[0],
                             model.shape()))
        inp_mat = np.zeros((model.shape(),
                            model.shape()))
        new_dofs = np.array(copy.deepcopy(model.get_dof()),
                            dtype=np.float64)

        for i, coeff in enumerate(model.get_dof()):
            new_dofs[i] += float(coeff * step_frac)
            models[model_key] = model.update_dof(new_dofs)
            inp_mat[:, i] = (new_dofs - model.get_dof())
            resp_mat[:, i] = -self.compare(
                initial_data[0],
                initial_data[1][0],
                self(models))
            new_dofs[i] -= float(coeff * step_frac)
        # end
   
        sens_matrix = np.linalg.lstsq(inp_mat, resp_mat.T)[0].T
        return np.where(np.fabs(sens_matrix) > 1E-21,
                        sens_matrix,
                        np.zeros(sens_matrix.shape))

    def _get_hessian(self, models, model_key, initial_data=None):
        """Gets the Hessian (matrix of second derrivatives) of the simulated
        experiments to the EOS

        .. math::

          H(f_i) = \begin{smallmatrix}
            \frac{\partial^2 f_i}{\partial \mu_1^2} & \frac{\partial^2 f_i}{\partial \mu_1 \partial \mu_2} & \ldots & \frac{\partial^2 f_i}{\partial \mu_1 \partial \mu_n}\\
            \frac{\partial^2 f_i}{\partial \mu_2 \partial \mu_1} & \frac{\partial^2 f_i}{\partial \mu_2^2} & \ldots & \frac{\partial^2 f_i}{\partial \mu_2 \partial \mu_n}\\
            \frac{\partial^2 f_i}{\partial \mu_n \partial \mu_1} & \frac{\partial^2 f_i}{\partial \mu_n \partial \mu_2} & \ldots & \frac{\partial^2 f_i}{\partial \mu_n^2}
            \end{smallmatrix}

        .. math::

          H(f) = (H(f_1), H(f_2), \ldots , H(f_n))

        where

        .. math::

          f \in \mathcal{R}^m \\
          \mu \in \mathcal{R}^m
        """

        model_dict = copy.deepcopy(models)
        model = model_dict[model_key]

        if initial_data is None:
            initial_data = self(models)
        # end

        fd_step = 2E-2
        hessian = np.zeros((model.shape(),
                            self.shape(),
                            model.shape()))

        initial_sens = self.get_sens(model_dict, model_key)
        initial_dof = model.get_dof()
        for i, dof in enumerate(initial_dof):
            initial_dof[i] += fd_step * dof
            model_dict[model_key] = model.update_dof(
                initial_dof)
            step_sens = self.get_sens(model_dict, model_key)
            hessian[i] = (step_sens - initial_sens) / (fd_step * dof)
            # hessian[i, :, :] = np.linalg.lstsq(delta_mat,
            #                                    (step_sens - initial_sens).T
            #                                    )[0].T
            initial_dof[i] -= fd_step * dof
        # end

        return hessian

    def get_fisher_matrix(self, models, use_hessian=False, exp=None,
                          sens_matrix=None, sigma=None):
        """Returns the fisher information matrix of the simulation

        Args:
            models(dict): Dictionary of models

        Keyword Args:
            use_hessian(bool): Flag to toggle wheather or not to use the hessian
            exp(Experiment): An experiment object, only used if use_hessian is
                             true
            sens_matrix(np.ndarray): the sensitivity matrix
                                     *Default None*

        Return:
            (np.ndarray): The fisher information matrix, a nxn matrix where
            `n` is the degrees of freedom of the model.
        """

        if sens_matrix is None:
            sens_matrix = self._get_sens(models)
        # end
        
        if sigma is None:
            sigma = inv(self.get_sigma(models))
        else:
            sigma = inv(sigma)
        # end
        
        if use_hessian:
            hessian = self._get_hessian(models, self.req_models.keys()[0])
            if exp is None:
                raise ValueError('{:} Must provide an experiment object when'
                                 'using the hessian'.
                                 format(self.get_inform(1)))
            else:
                model_data = self(models)
                exp_data = exp()
                epsilon = self.compare(exp_data[0], exp_data[1][0], model_data)
            # end
        # end

        if not use_hessian:
            return np.dot(sens_matrix.T, np.dot(sigma, sens_matrix))
        else:
            tmp = np.dot(epsilon.T,
                         np.sum([np.dot(sigma, hessian[i, :, :])
                                 for i in range(hessian.shape[0])]))
            return np.dot(sens_matrix.T, np.dot(sigma, sens_matrix)) + tmp


class GausianExperiment(Experiment):
    """An experiment class which can generate probability data assuming Gaussian
    errors.

    """

    def get_pq(self, models, opt_key, sim_data, experiment, sens_matrix,
               scale=False):
        """Generates the P and q matrix for the Bayesian analysis

        Args:
           models(dict): The dictionary of models
           opt_key(str): The key for the model being optimized
           sim_data(list): Lengh three list corresponding to the `__call__` from
                           a Experiment object
           experiment(Experiment): A valid Experiment object
           sens_matrix(np.ndarray): The sensitivity matrix

        Keyword Arguments:
           scale(bool): Flag to use the model scaling

        Return:
            (tuple): Elements are:
                0. (np.ndarray): `P`, a nxn matrix where n is the model DOF
                1. (np.ndarray): `q`, a nx1 matrix where n is the model DOF

        """

        exp_data = experiment()
        epsilon = self.compare(exp_data[0], exp_data[1][0], sim_data)

        p_mat = np.dot(np.dot(sens_matrix.T,
                              inv(experiment.get_sigma(models))),
                       sens_matrix)
        q_mat = -np.dot(np.dot(epsilon,
                               inv(experiment.get_sigma(models))),
                        sens_matrix)

        if scale:
            prior_scale = models[opt_key].get_scaling()
            p_mat = np.dot(prior_scale, np.dot(p_mat, prior_scale))
            q_mat = np.dot(prior_scale, q_mat)
        # end

        return p_mat, q_mat

    def get_log_like(self, models, sim_data, experiment):
        """Gets the log likelihood of the current simulation

        Args:
           model(PhysicsModel): The model under investigation
           sim_data(list): Lengh three list corresponding to the `__call__` from
                           a Experiment object
           experiment(Experiment): A valid Experiment object

        Return:
            (float): The log of the likelihood of the simulation
        """

        exp_data = experiment()
        epsilon = self.compare(exp_data[0], exp_data[1][0], sim_data)
        return -0.5 * np.dot(epsilon,
                             np.dot(inv(experiment.get_sigma(models)),
                                    epsilon))<|MERGE_RESOLUTION|>--- conflicted
+++ resolved
@@ -286,9 +286,8 @@
         """
 
         return NotImplemented
-<<<<<<< HEAD
-
-    def get_sens_mpi(self, models, model_key, initial_data=None):
+
+    def get_sens_mpi(self, models, model_key, initial_data=None, comm=None):
         """MPI evaluation of the model gradients
 
         Args:
@@ -298,6 +297,7 @@
         Keyword Args:
             initial_data(np.ndarray): The response for the nominal model DOF, if
                 it is `None`, it is calculated when this method is called
+            comm(): A MPI communicator
 
         """
         models = copy.deepcopy(models)
@@ -333,10 +333,11 @@
                                 exp(model_dct))
 
         pll_out = pll_loop(new_dof_mat, get_resp,
+                           comm=comm,
                            exp=self,
                            model_dct=models,
                            mkey=model_key,
-                           inti_dat=initial_data)
+                           init_dat=initial_data)
 
         for key in pll_out:
             resp_mat[:,int(key)] = pll_out[key]
@@ -346,20 +347,7 @@
         return np.where(np.fabs(sens_matrix) > 1E-21,
                         sens_matrix,
                         np.zeros(sens_matrix.shape))
-        
-        
-        
-    def _get_resp(new_dofi, exp, model_dct, mkey, init_dat):
-        """Class method used in the parallel map function
-        """
-        model_dct[mkey] = model_dct[mkey].update_dof(new_dofi)                
-        return -exp.compare(init_dat[0], init_dat[1][0],
-                            exp(model_dct))
-    # end
-
-=======
-   
->>>>>>> 9bb71560
+
     def get_sens_pll(self, models, model_key, initial_data=None):
         """Parallel evaluation of each model's sensitivities
 
